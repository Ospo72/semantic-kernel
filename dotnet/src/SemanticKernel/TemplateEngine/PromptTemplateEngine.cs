﻿// Copyright (c) Microsoft. All rights reserved.

using System.Collections.Generic;
using System.Linq;
using System.Text;
using System.Threading;
using System.Threading.Tasks;
using Microsoft.Extensions.Logging;
using Microsoft.Extensions.Logging.Abstractions;
using Microsoft.SemanticKernel.Diagnostics;
using Microsoft.SemanticKernel.Orchestration;
using Microsoft.SemanticKernel.TemplateEngine.Blocks;

namespace Microsoft.SemanticKernel.TemplateEngine;

/// <summary>
/// Given a prompt, that might contain references to variables and functions:
/// - Get the list of references
/// - Resolve each reference
///   - Variable references are resolved using the context variables
///   - Function references are resolved invoking those functions
///     - Functions can be invoked passing in variables
///     - Functions do not receive the context variables, unless specified using a special variable
///     - Functions can be invoked in order and in parallel so the context variables must be immutable when invoked within the template
/// </summary>
public class PromptTemplateEngine : IPromptTemplateEngine
{
    private readonly ILogger _logger;

    private readonly TemplateTokenizer _tokenizer;

    public PromptTemplateEngine(ILogger? logger = null)
    {
        this._logger = logger ?? NullLogger.Instance;
        this._tokenizer = new TemplateTokenizer(this._logger);
    }

    /// <inheritdoc/>
    public IList<Block> ExtractBlocks(string? templateText, bool validate = true)
    {
        this._logger.LogTrace("Extracting blocks from template: {0}", templateText);
        var blocks = this._tokenizer.Tokenize(templateText);

        if (validate)
        {
            foreach (var block in blocks)
            {
                if (!block.IsValid(out var error))
                {
                    throw new SKException(error);
                }
            }
        }

        return blocks;
    }

    /// <inheritdoc/>
    public async Task<string> RenderAsync(string templateText, SKContext context, CancellationToken cancellationToken = default)
    {
        this._logger.LogTrace("Rendering string template: {0}", templateText);
        var blocks = this.ExtractBlocks(templateText);
        return await this.RenderAsync(blocks, context, cancellationToken).ConfigureAwait(false);
    }

    /// <summary>
    /// Given a list of blocks render each block and compose the final result
    /// </summary>
    /// <param name="blocks">Template blocks generated by ExtractBlocks</param>
    /// <param name="context">Access into the current kernel execution context</param>
    /// <param name="cancellationToken">The <see cref="CancellationToken"/> to monitor for cancellation requests. The default is <see cref="CancellationToken.None"/>.</param>
    /// <returns>The prompt template ready to be used for an AI request</returns>
    internal async Task<string> RenderAsync(IList<Block> blocks, SKContext context, CancellationToken cancellationToken = default)
    {
        this._logger.LogTrace("Rendering list of {0} blocks", blocks.Count);
        var tasks = new List<Task<string>>(blocks.Count);
        foreach (var block in blocks)
        {
            switch (block)
            {
                case ITextRendering staticBlock:
                    tasks.Add(Task.FromResult(staticBlock.Render(context.Variables)));
                    break;

                case ICodeRendering dynamicBlock:
                    tasks.Add(dynamicBlock.RenderCodeAsync(context, cancellationToken));
                    break;

                default:
                    const string Error = "Unexpected block type, the block doesn't have a rendering method";
<<<<<<< HEAD
                    this._log.LogError(Error);
                    throw new SKException(Error);
=======
                    this._logger.LogError(Error);
                    throw new TemplateException(TemplateException.ErrorCodes.UnexpectedBlockType, Error);
>>>>>>> 14d76cc2
            }
        }

        var result = new StringBuilder();
        foreach (Task<string> t in tasks)
        {
            result.Append(await t.ConfigureAwait(false));
        }

        // Sensitive data, logging as trace, disabled by default
        this._logger.LogTrace("Rendered prompt: {0}", result);

        return result.ToString();
    }

    /// <summary>
    /// Given a list of blocks, render the Variable Blocks, replacing placeholders with the actual value in memory
    /// </summary>
    /// <param name="blocks">List of blocks, typically all the blocks found in a template</param>
    /// <param name="variables">Container of all the temporary variables known to the kernel</param>
    /// <returns>An updated list of blocks where Variable Blocks have rendered to Text Blocks</returns>
    internal IList<Block> RenderVariables(IList<Block> blocks, ContextVariables? variables)
    {
        this._logger.LogTrace("Rendering variables");
        return blocks.Select(block => block.Type != BlockTypes.Variable
            ? block
            : new TextBlock(((ITextRendering)block).Render(variables), this._logger)).ToList();
    }
}<|MERGE_RESOLUTION|>--- conflicted
+++ resolved
@@ -88,13 +88,8 @@
 
                 default:
                     const string Error = "Unexpected block type, the block doesn't have a rendering method";
-<<<<<<< HEAD
-                    this._log.LogError(Error);
+                    this._logger.LogError(Error);
                     throw new SKException(Error);
-=======
-                    this._logger.LogError(Error);
-                    throw new TemplateException(TemplateException.ErrorCodes.UnexpectedBlockType, Error);
->>>>>>> 14d76cc2
             }
         }
 
